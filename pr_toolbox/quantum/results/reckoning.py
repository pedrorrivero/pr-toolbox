--- conflicted
+++ resolved
@@ -27,11 +27,7 @@
 from pr_toolbox.binary import parity_bit
 from pr_toolbox.quantum.operators import pauli_integer_mask
 
-<<<<<<< HEAD
-from .frequencies import FrequenciesLike, bitmask_frequencies, counts_to_quasi_dists
-=======
-from .frequencies import bitmask_frequencies
->>>>>>> 56883c07
+from .frequencies import FrequenciesLike, bitmask_frequencies, counts_to_quasi_dist
 
 ReckoningResult = namedtuple("ReckoningResult", ("expval", "std_error"))
 OperatorType = Union[BaseOperator, PauliSumOp, str]  # TODO: to types
@@ -176,11 +172,7 @@
     @abstractmethod
     def _reckon_pauli(self, frequencies: QuasiDistribution, pauli: Pauli) -> ReckoningResult:
         mask = pauli_integer_mask(pauli)
-<<<<<<< HEAD
         frequencies = bitmask_frequencies(frequencies, mask)
-=======
-        counts = bitmask_frequencies(counts, mask)
->>>>>>> 56883c07
         coeff = (-1j) ** pauli.phase
         expval, std_error = self._reckon_frequencies(frequencies)
         return ReckoningResult(coeff * expval, std_error)
@@ -217,7 +209,7 @@
         if isinstance(frequencies, dict) and not isinstance(frequencies, QuasiDistribution):
             frequencies = Counts(frequencies)
         if isinstance(frequencies, Counts):
-            frequencies = counts_to_quasi_dists(frequencies)
+            frequencies = counts_to_quasi_dist(frequencies)
         if not isinstance(frequencies, QuasiDistribution):
             raise TypeError("Expected QuasiDistribution object.")
         return frequencies
