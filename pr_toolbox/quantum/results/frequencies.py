# (C) Copyright 2023 Pedro Rivero
#
# This code is licensed under the Apache License, Version 2.0. You may
# obtain a copy of this license in the LICENSE.txt file in the root directory
# of this source tree or at http://www.apache.org/licenses/LICENSE-2.0.
#
# Any modifications or derivative works of this code must retain this
# copyright notice, and modified files need to carry a notice indicating
# that they have been altered from the originals.

"""Frequency results tools."""

from __future__ import annotations

from collections import defaultdict
from collections.abc import Callable
from functools import singledispatch
from typing import Union

from numpy import sqrt
from qiskit.result import Counts, QuasiDistribution
<<<<<<< HEAD

FrequenciesLike = Union[Counts, QuasiDistribution]
=======
>>>>>>> 0db6024b


################################################################################
## FREQUENCIES
################################################################################
@singledispatch
def map_frequencies(
    frequencies: FrequenciesLike | dict, mapper: Callable
) -> FrequenciesLike | dict:
    """Map frequencies by reassigning keys according to input callable.

    Args:
        frequencies: the frequencies to process.
        mapper: the callable to map readout bits (i.e. counts keys).

    Returns:
        New frequencies with readout bits mapped according to input callable.
    """
    if not isinstance(frequencies, (Counts, QuasiDistribution, dict)):
        raise TypeError(
            f"Invalid frequencies type. Expected `Counts` or `QuasiDistribution` or `dict'"
            f" but got {type(frequencies)} instead."
        )

    frequencies_dict: dict[int, int | float] = defaultdict(lambda: 0)
    for readout, freq in frequencies.items():
        readout = mapper(readout)
        frequencies_dict[readout] += freq
    return frequencies_dict


@map_frequencies.register(Counts)
def map_counts(counts: Counts, mapper: Callable) -> Counts:
    """Map counts by reassigning keys according to input callable.

    Args:
        counts: the counts to process.
        mapper: the callable to map readout bits (i.e. counts keys).

    Returns:
        New counts with readout bits mapped according to input callable.
    """
    counts_dict: dict[int, int] = map_frequencies(counts.int_outcomes(), mapper)
    return Counts(counts_dict)


@map_frequencies.register(QuasiDistribution)
def map_quasi_dists(quasi_dists: QuasiDistribution, mapper: Callable) -> QuasiDistribution:
    """Map quasi-distributions by reassigning keys according to input callable.

    Args:
        quasi_dists: the quasi-distributions to process.
        mapper: the callable to map readout bits (i.e. counts keys).

    Returns:
        New QuasiDistribution with readout bits mapped according to input callable.
    """
    quasi_dists_dict: dict[int, float] = map_frequencies(dict(quasi_dists), mapper)
    return QuasiDistribution(
        quasi_dists_dict, shots=quasi_dists.shots, stddev_upper_bound=quasi_dists.stddev_upper_bound
    )


def bitflip_frequencies(frequencies: FrequenciesLike, bitflips: int) -> FrequenciesLike:
    """Flip readout bits in frequencies according to the input bitflips (int encoded).

    Args:
        frequencies: the frequencies to process.
        bitflips: the bitflips to be applied.

    Returns:
        New frequencies with readout bits flipped according to input.
    """
    return map_frequencies(frequencies, lambda readout: readout ^ bitflips)


def bitmask_frequencies(frequencies: FrequenciesLike, bitmask: int) -> FrequenciesLike:
    """Apply mask to readout bits in frequencies.

    Args:
        frequencies: the frequencies to process.
        bitmask: the bit mask to be applied.

    Returns:
        New frequencies with readout bits masked according to input.
    """
    return map_frequencies(frequencies, lambda readout: readout & bitmask)


def convert_counts_to_quasi_dists(counts: Counts) -> QuasiDistribution:
    """Infers a :class:`~qiskit.result.QuasiDistribution` from :class:`~qiskit.result.Counts`.

    Args:
        counts: the counts to convert.

    Returns:
        New QuasiDistribution inferred from counts.
    """
<<<<<<< HEAD
=======
    return map_counts(counts, lambda readout: readout & bitmask)


def counts_to_quasi_dists(counts: Counts) -> QuasiDistribution:
    """Infers a :class:`~qiskit.result.QuasiDistribution` from :class:`~qiskit.result.Counts`.
    Args:
        counts: the counts to convert.
    Returns:
        New QuasiDistribution inferred from counts.
    """
    if not isinstance(counts, Counts):
        raise TypeError(f"Invalid counts type. Expected `Counts` but got {type(counts)} instead.")
>>>>>>> 0db6024b
    shots = counts.shots()
    std_dev = sqrt(1 / shots) if shots else None
    probabilities = {k: v / (shots or 1) for k, v in counts.int_outcomes().items()}
    return QuasiDistribution(probabilities, shots=shots, stddev_upper_bound=std_dev)<|MERGE_RESOLUTION|>--- conflicted
+++ resolved
@@ -19,11 +19,8 @@
 
 from numpy import sqrt
 from qiskit.result import Counts, QuasiDistribution
-<<<<<<< HEAD
 
 FrequenciesLike = Union[Counts, QuasiDistribution]
-=======
->>>>>>> 0db6024b
 
 
 ################################################################################
@@ -113,20 +110,6 @@
     return map_frequencies(frequencies, lambda readout: readout & bitmask)
 
 
-def convert_counts_to_quasi_dists(counts: Counts) -> QuasiDistribution:
-    """Infers a :class:`~qiskit.result.QuasiDistribution` from :class:`~qiskit.result.Counts`.
-
-    Args:
-        counts: the counts to convert.
-
-    Returns:
-        New QuasiDistribution inferred from counts.
-    """
-<<<<<<< HEAD
-=======
-    return map_counts(counts, lambda readout: readout & bitmask)
-
-
 def counts_to_quasi_dists(counts: Counts) -> QuasiDistribution:
     """Infers a :class:`~qiskit.result.QuasiDistribution` from :class:`~qiskit.result.Counts`.
     Args:
@@ -136,7 +119,6 @@
     """
     if not isinstance(counts, Counts):
         raise TypeError(f"Invalid counts type. Expected `Counts` but got {type(counts)} instead.")
->>>>>>> 0db6024b
     shots = counts.shots()
     std_dev = sqrt(1 / shots) if shots else None
     probabilities = {k: v / (shots or 1) for k, v in counts.int_outcomes().items()}
