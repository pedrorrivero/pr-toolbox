# (C) Copyright 2023 Pedro Rivero
#
# This code is licensed under the Apache License, Version 2.0. You may
# obtain a copy of this license in the LICENSE.txt file in the root directory
# of this source tree or at http://www.apache.org/licenses/LICENSE-2.0.
#
# Any modifications or derivative works of this code must retain this
# copyright notice, and modified files need to carry a notice indicating
# that they have been altered from the originals.

"""Frequency results tools."""

from __future__ import annotations

from collections import defaultdict
from collections.abc import Callable
from typing import Union

from numpy import sqrt
from qiskit.result import Counts, QuasiDistribution
<<<<<<< HEAD

FrequenciesLike = Union[Counts, QuasiDistribution]
=======
>>>>>>> 0db6024b


################################################################################
## FREQUENCIES
################################################################################
def map_frequencies(frequencies: FrequenciesLike, mapper: Callable) -> FrequenciesLike:
    """Map frequencies by reassigning keys according to input callable.

    Args:
        frequencies: the frequencies to process.
        mapper: the callable to map readout bits (i.e. counts keys).

    Returns:
        New frequencies with readout bits mapped according to input callable.
    """

    if isinstance(frequencies, Counts):
        return map_counts(frequencies, mapper)
    if isinstance(frequencies, QuasiDistribution):
        return map_quasi_dists(frequencies, mapper)
    raise TypeError("Frequencies of type (Counts, QuasiDistribution) are expected for mapping.")


def map_counts(counts: Counts, mapper: Callable) -> Counts:
    """Map counts by reassigning keys according to input callable.

    Args:
        counts: the counts to process.
        mapper: the callable to map readout bits (i.e. counts keys).

    Returns:
        New counts with readout bits mapped according to input callable.
    """
    counts_dict: dict[int, int] = defaultdict(lambda: 0)
    for readout, freq in counts.int_outcomes().items():
        readout = mapper(readout)
        counts_dict[readout] += freq
    return Counts(counts_dict)


def map_quasi_dists(quasi_dists: QuasiDistribution, mapper: Callable) -> QuasiDistribution:
    """Map quasi-distributions by reassigning keys according to input callable.

    Args:
        quasi_dists: the quasi-distributions to process.
        mapper: the callable to map readout bits (i.e. counts keys).

    Returns:
        New QuasiDistribution with readout bits mapped according to input callable.
    """
    counts_dict: dict[int, float] = defaultdict(lambda: 0)
    for readout, freq in quasi_dists.items():
        readout = mapper(readout)
        counts_dict[readout] += freq
    return QuasiDistribution(
        counts_dict, shots=quasi_dists.shots, stddev_upper_bound=quasi_dists.stddev_upper_bound
    )


def bitflip_frequencies(frequencies: FrequenciesLike, bitflips: int) -> FrequenciesLike:
    """Flip readout bits in frequencies according to the input bitflips (int encoded).

    Args:
        frequencies: the frequencies to process.
        bitflips: the bitflips to be applied.

    Returns:
        New frequencies with readout bits flipped according to input.
    """
    return map_frequencies(frequencies, lambda readout: readout ^ bitflips)


def bitmask_frequencies(frequencies: FrequenciesLike, bitmask: int) -> FrequenciesLike:
    """Apply mask to readout bits in frequencies.

    Args:
        frequencies: the frequencies to process.
        bitmask: the bit mask to be applied.

    Returns:
        New counts with readout bits masked according to input.
    """
<<<<<<< HEAD
    return map_frequencies(frequencies, lambda readout: readout & bitmask)


def convert_counts_to_quasi_dists(counts: Counts) -> QuasiDistribution:
    """Infers a :class:`~qiskit.result.QuasiDistribution` from :class:`~qiskit.result.Counts`.

    Args:
        counts: the counts to convert.

    Returns:
        New QuasiDistribution inferred from counts.
    """
=======
    return map_counts(counts, lambda readout: readout & bitmask)


def counts_to_quasi_dists(counts: Counts) -> QuasiDistribution:
    """Infers a :class:`~qiskit.result.QuasiDistribution` from :class:`~qiskit.result.Counts`.
    Args:
        counts: the counts to convert.
    Returns:
        New QuasiDistribution inferred from counts.
    """
    if not isinstance(counts, Counts):
        raise TypeError(f"Invalid counts type. Expected `Counts` but got {type(counts)} instead.")
>>>>>>> 0db6024b
    shots = counts.shots()
    std_dev = sqrt(1 / shots) if shots else None
    probabilities = {k: v / (shots or 1) for k, v in counts.int_outcomes().items()}
    return QuasiDistribution(probabilities, shots=shots, stddev_upper_bound=std_dev)<|MERGE_RESOLUTION|>--- conflicted
+++ resolved
@@ -18,11 +18,8 @@
 
 from numpy import sqrt
 from qiskit.result import Counts, QuasiDistribution
-<<<<<<< HEAD
 
 FrequenciesLike = Union[Counts, QuasiDistribution]
-=======
->>>>>>> 0db6024b
 
 
 ################################################################################
@@ -105,21 +102,7 @@
     Returns:
         New counts with readout bits masked according to input.
     """
-<<<<<<< HEAD
     return map_frequencies(frequencies, lambda readout: readout & bitmask)
-
-
-def convert_counts_to_quasi_dists(counts: Counts) -> QuasiDistribution:
-    """Infers a :class:`~qiskit.result.QuasiDistribution` from :class:`~qiskit.result.Counts`.
-
-    Args:
-        counts: the counts to convert.
-
-    Returns:
-        New QuasiDistribution inferred from counts.
-    """
-=======
-    return map_counts(counts, lambda readout: readout & bitmask)
 
 
 def counts_to_quasi_dists(counts: Counts) -> QuasiDistribution:
@@ -131,7 +114,6 @@
     """
     if not isinstance(counts, Counts):
         raise TypeError(f"Invalid counts type. Expected `Counts` but got {type(counts)} instead.")
->>>>>>> 0db6024b
     shots = counts.shots()
     std_dev = sqrt(1 / shots) if shots else None
     probabilities = {k: v / (shots or 1) for k, v in counts.int_outcomes().items()}
