# (C) Copyright 2023 Pedro Rivero
#
# This code is licensed under the Apache License, Version 2.0. You may
# obtain a copy of this license in the LICENSE.txt file in the root directory
# of this source tree or at http://www.apache.org/licenses/LICENSE-2.0.
#
# Any modifications or derivative works of this code must retain this
# copyright notice, and modified files need to carry a notice indicating
# that they have been altered from the originals.

"""Frequency results tools."""

from __future__ import annotations

from collections import defaultdict
from collections.abc import Callable
<<<<<<< HEAD
=======
from functools import singledispatch
>>>>>>> 3c839280
from typing import Union

from numpy import sqrt
from qiskit.result import Counts, QuasiDistribution

FrequenciesLike = Union[Counts, QuasiDistribution]


################################################################################
## FREQUENCIES
################################################################################
<<<<<<< HEAD
def map_frequencies(frequencies: FrequenciesLike, mapper: Callable) -> FrequenciesLike:
=======
@singledispatch
def map_frequencies(
    frequencies: FrequenciesLike | dict, mapper: Callable
) -> FrequenciesLike | dict:
>>>>>>> 3c839280
    """Map frequencies by reassigning keys according to input callable.

    Args:
        frequencies: the frequencies to process.
<<<<<<< HEAD
        mapper: the callable to map readout bits (i.e. counts keys).
=======
        mapper: the callable to map readout bits (i.e. frequencies keys).
>>>>>>> 3c839280

    Returns:
        New frequencies with readout bits mapped according to input callable.
    """
<<<<<<< HEAD

    if isinstance(frequencies, Counts):
        return map_counts(frequencies, mapper)
    if isinstance(frequencies, QuasiDistribution):
        return map_quasi_dists(frequencies, mapper)
    raise TypeError("Frequencies of type (Counts, QuasiDistribution) are expected for mapping.")


=======
    raise TypeError(
        f"Invalid frequencies type. Expected `Counts` or `QuasiDistribution` or `dict'"
        f" but got {type(frequencies)} instead."
    )


@map_frequencies.register
def map_dict(frequencies: dict, mapper) -> dict:
    """Map frequency dictionary by reassigning keys according to input callable.

    Args:
        frequencies: the frequency dictionary to process.
        mapper: the callable to map readout bits (i.e. frequencies keys).

    Returns:
        New frequency dictionary with readout bits mapped according to input callable.
    """
    if not all(isinstance(k, int) for k in frequencies.keys()):
        raise TypeError("Invalid key types for frequencies. Keys must be of type `int'.")
    if not all(isinstance(v, (int, float)) for v in frequencies.values()):
        raise TypeError(
            "Invalid value types for frequencies. Values must be of type `int' or `float'."
        )
    frequencies_dict: dict[int, int | float] = defaultdict(lambda: 0)
    for readout, freq in frequencies.items():
        readout = mapper(readout)
        frequencies_dict[readout] += freq
    return frequencies_dict


@map_frequencies.register
>>>>>>> 3c839280
def map_counts(counts: Counts, mapper: Callable) -> Counts:
    """Map counts by reassigning keys according to input callable.

    Args:
        counts: the counts to process.
        mapper: the callable to map readout bits (i.e. counts keys).

    Returns:
        New counts with readout bits mapped according to input callable.
    """
    frequencies: dict = counts.int_outcomes()
    frequencies = map_frequencies(frequencies, mapper)
    return Counts(frequencies)


<<<<<<< HEAD
def map_quasi_dists(quasi_dists: QuasiDistribution, mapper: Callable) -> QuasiDistribution:
    """Map quasi-distributions by reassigning keys according to input callable.

    Args:
        quasi_dists: the quasi-distributions to process.
        mapper: the callable to map readout bits (i.e. counts keys).
=======
@map_frequencies.register
def map_quasi_dist(quasi_dist: QuasiDistribution, mapper: Callable) -> QuasiDistribution:
    """Map quasi-distributions by reassigning keys according to input callable.

    Args:
        quasi_dist: the quasi-distributions to process.
        mapper: the callable to map readout bits (i.e. quasi_dist keys).
>>>>>>> 3c839280

    Returns:
        New QuasiDistribution with readout bits mapped according to input callable.
    """
<<<<<<< HEAD
    counts_dict: dict[int, float] = defaultdict(lambda: 0)
    for readout, freq in quasi_dists.items():
        readout = mapper(readout)
        counts_dict[readout] += freq
    return QuasiDistribution(
        counts_dict, shots=quasi_dists.shots, stddev_upper_bound=quasi_dists.stddev_upper_bound
=======
    frequencies: dict = dict(quasi_dist)
    frequencies = map_frequencies(frequencies, mapper)
    return QuasiDistribution(
        frequencies, shots=quasi_dist.shots, stddev_upper_bound=quasi_dist.stddev_upper_bound
>>>>>>> 3c839280
    )


def bitflip_frequencies(frequencies: FrequenciesLike, bitflips: int) -> FrequenciesLike:
    """Flip readout bits in frequencies according to the input bitflips (int encoded).

    Args:
        frequencies: the frequencies to process.
        bitflips: the bitflips to be applied.

    Returns:
        New frequencies with readout bits flipped according to input.
    """
    return map_frequencies(frequencies, lambda readout: readout ^ bitflips)


def bitmask_frequencies(frequencies: FrequenciesLike, bitmask: int) -> FrequenciesLike:
    """Apply mask to readout bits in frequencies.

    Args:
        frequencies: the frequencies to process.
        bitmask: the bit mask to be applied.

    Returns:
        New frequencies with readout bits masked according to input.
    """
    return map_frequencies(frequencies, lambda readout: readout & bitmask)


def counts_to_quasi_dists(counts: Counts) -> QuasiDistribution:
    """Infers a :class:`~qiskit.result.QuasiDistribution` from :class:`~qiskit.result.Counts`.

    Args:
        counts: the counts to convert.

    Returns:
        New QuasiDistribution inferred from counts.
    """
    if not isinstance(counts, Counts):
        raise TypeError(f"Invalid counts type. Expected `Counts` but got {type(counts)} instead.")
    shots = counts.shots()
    std_dev = sqrt(1 / shots) if shots else None
    probabilities = {k: v / (shots or 1) for k, v in counts.int_outcomes().items()}
    return QuasiDistribution(probabilities, shots=shots, stddev_upper_bound=std_dev)<|MERGE_RESOLUTION|>--- conflicted
+++ resolved
@@ -14,10 +14,7 @@
 
 from collections import defaultdict
 from collections.abc import Callable
-<<<<<<< HEAD
-=======
 from functools import singledispatch
->>>>>>> 3c839280
 from typing import Union
 
 from numpy import sqrt
@@ -29,37 +26,19 @@
 ################################################################################
 ## FREQUENCIES
 ################################################################################
-<<<<<<< HEAD
-def map_frequencies(frequencies: FrequenciesLike, mapper: Callable) -> FrequenciesLike:
-=======
 @singledispatch
 def map_frequencies(
     frequencies: FrequenciesLike | dict, mapper: Callable
 ) -> FrequenciesLike | dict:
->>>>>>> 3c839280
     """Map frequencies by reassigning keys according to input callable.
 
     Args:
         frequencies: the frequencies to process.
-<<<<<<< HEAD
-        mapper: the callable to map readout bits (i.e. counts keys).
-=======
         mapper: the callable to map readout bits (i.e. frequencies keys).
->>>>>>> 3c839280
 
     Returns:
         New frequencies with readout bits mapped according to input callable.
     """
-<<<<<<< HEAD
-
-    if isinstance(frequencies, Counts):
-        return map_counts(frequencies, mapper)
-    if isinstance(frequencies, QuasiDistribution):
-        return map_quasi_dists(frequencies, mapper)
-    raise TypeError("Frequencies of type (Counts, QuasiDistribution) are expected for mapping.")
-
-
-=======
     raise TypeError(
         f"Invalid frequencies type. Expected `Counts` or `QuasiDistribution` or `dict'"
         f" but got {type(frequencies)} instead."
@@ -91,7 +70,6 @@
 
 
 @map_frequencies.register
->>>>>>> 3c839280
 def map_counts(counts: Counts, mapper: Callable) -> Counts:
     """Map counts by reassigning keys according to input callable.
 
@@ -107,14 +85,6 @@
     return Counts(frequencies)
 
 
-<<<<<<< HEAD
-def map_quasi_dists(quasi_dists: QuasiDistribution, mapper: Callable) -> QuasiDistribution:
-    """Map quasi-distributions by reassigning keys according to input callable.
-
-    Args:
-        quasi_dists: the quasi-distributions to process.
-        mapper: the callable to map readout bits (i.e. counts keys).
-=======
 @map_frequencies.register
 def map_quasi_dist(quasi_dist: QuasiDistribution, mapper: Callable) -> QuasiDistribution:
     """Map quasi-distributions by reassigning keys according to input callable.
@@ -122,24 +92,14 @@
     Args:
         quasi_dist: the quasi-distributions to process.
         mapper: the callable to map readout bits (i.e. quasi_dist keys).
->>>>>>> 3c839280
 
     Returns:
         New QuasiDistribution with readout bits mapped according to input callable.
     """
-<<<<<<< HEAD
-    counts_dict: dict[int, float] = defaultdict(lambda: 0)
-    for readout, freq in quasi_dists.items():
-        readout = mapper(readout)
-        counts_dict[readout] += freq
-    return QuasiDistribution(
-        counts_dict, shots=quasi_dists.shots, stddev_upper_bound=quasi_dists.stddev_upper_bound
-=======
     frequencies: dict = dict(quasi_dist)
     frequencies = map_frequencies(frequencies, mapper)
     return QuasiDistribution(
         frequencies, shots=quasi_dist.shots, stddev_upper_bound=quasi_dist.stddev_upper_bound
->>>>>>> 3c839280
     )
 
 
