--- conflicted
+++ resolved
@@ -18,11 +18,7 @@
 from pr_toolbox.quantum.results.frequencies import (
     bitflip_frequencies,
     bitmask_frequencies,
-<<<<<<< HEAD
-    counts_to_quasi_dists,
-=======
     counts_to_quasi_dist,
->>>>>>> 56883c07
     map_frequencies,
 )
 
@@ -211,11 +207,7 @@
             Counts({5: 6}),
         ],
     )
-<<<<<<< HEAD
-    def test_convert_counts_to_quasi_dists(self, counts):
-=======
     def test_convert_counts_to_quasi_dist(self, counts):
->>>>>>> 56883c07
         """Test convert counts functionality."""
         quasi_dists = counts_to_quasi_dist(counts)
         assert isinstance(quasi_dists, QuasiDistribution)
