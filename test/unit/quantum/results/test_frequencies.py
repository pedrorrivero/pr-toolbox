--- conflicted
+++ resolved
@@ -16,17 +16,10 @@
 from qiskit.result import Counts, QuasiDistribution
 
 from pr_toolbox.quantum.results.frequencies import (
-<<<<<<< HEAD
     bitflip_frequencies,
     bitmask_frequencies,
-    convert_counts_to_quasi_dists,
+    counts_to_quasi_dists,
     map_frequencies,
-=======
-    bitflip_counts,
-    bitmask_counts,
-    counts_to_quasi_dists,
-    map_counts,
->>>>>>> 0db6024b
 )
 
 
@@ -190,6 +183,12 @@
 class TestFrequencyConversion:
     """Test conversion from counts to quasi-distributions."""
 
+    @mark.parametrize("counts", TYPES)
+    def test_wrong_counts_type(self, counts):
+        """Test wrong counts types upon conversion."""
+        with raises(TypeError):
+            counts_to_quasi_dists(counts)
+
     @mark.parametrize(
         "counts",
         [
@@ -201,41 +200,9 @@
             Counts({5: 6}),
         ],
     )
-<<<<<<< HEAD
     def test_convert_counts_to_quasi_dists(self, counts):
         """Test convert counts functionality."""
-        quasi_dists = convert_counts_to_quasi_dists(counts)
-=======
-    def test_bitmask_counts(self, counts, mask, expected):
-        """Test mask counts base functionality."""
-        counts = Counts(counts)
-        assert bitmask_counts(counts, mask) == Counts(expected)
-
-
-class TestFrequencyConversion:
-    """Test conversion from counts to quasi-distributions."""
-
-    @mark.parametrize("counts", TYPES)
-    def test_wrong_counts_type(self, counts):
-        """Test wrong counts types upon conversion."""
-        with raises(TypeError):
-            counts_to_quasi_dists(counts)
-
-    @mark.parametrize(
-        "counts",
-        [
-            Counts({}),
-            Counts({0b00: 0, 0b01: 1}),
-            Counts({0: 1, 1: 1}),
-            Counts({0: 0, 1: 5}),
-            Counts({12: 1, 13: 5, 14: 1}),
-            Counts({5: 6}),
-        ],
-    )
-    def test_counts_to_quasi_dists(self, counts):
-        """Test convert counts functionality."""
         quasi_dists = counts_to_quasi_dists(counts)
->>>>>>> 0db6024b
         assert isinstance(quasi_dists, QuasiDistribution)
         assert quasi_dists.shots == counts.shots()
         if quasi_dists.shots:
